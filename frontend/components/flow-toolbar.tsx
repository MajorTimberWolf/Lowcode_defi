--- conflicted
+++ resolved
@@ -1,19 +1,6 @@
 "use client"
 
 import { Button } from "@/components/ui/button"
-<<<<<<< HEAD
-import { ArrowLeft, Settings, HelpCircle, Link } from "lucide-react"
-import { Switch } from "@/components/ui/switch"
-import { Label } from "@/components/ui/label"
-
-interface FlowToolbarProps {
-  projectId: string
-  autoConnect: boolean
-  setAutoConnect: (value: boolean) => void
-}
-
-export function FlowToolbar({ projectId, autoConnect, setAutoConnect }: FlowToolbarProps) {
-=======
 import { ArrowLeft, Settings, HelpCircle, Eye, EyeOff, Code2, Zap, Link } from "lucide-react"
 
 interface FlowToolbarProps {
@@ -31,7 +18,6 @@
   previewMode = 'testnet',
   onPreviewModeChange 
 }: FlowToolbarProps) {
->>>>>>> 24ac868a
   const handleBackToProjects = () => {
     window.location.reload() // Simple way to go back to project selector
   }
@@ -44,28 +30,8 @@
         <span className="sm:hidden">Back</span>
       </Button>
 
-      <div className="w-px h-4 sm:h-6 bg-gray-200 mx-1 sm:mx-2" />
+      <div className="w-px h-6 bg-gray-200 mx-2" />
 
-<<<<<<< HEAD
-      {/* Auto-connect toggle */}
-      <div className="flex items-center gap-2">
-        <Link className="w-3 sm:w-4 h-3 sm:h-4 text-gray-600" />
-        <Label htmlFor="auto-connect" className="text-xs sm:text-sm text-gray-600 cursor-pointer">
-          Auto-connect
-        </Label>
-        <Switch 
-          id="auto-connect"
-          checked={autoConnect}
-          onCheckedChange={setAutoConnect}
-          className="scale-75 sm:scale-100"
-        />
-      </div>
-
-      <div className="w-px h-4 sm:h-6 bg-gray-200 mx-1 sm:mx-2" />
-
-      <Button variant="ghost" size="sm" className="p-1 sm:p-2">
-        <Settings className="w-3 sm:w-4 h-3 sm:h-4" />
-=======
       {onTogglePreview && (
         <>
           <Button 
@@ -111,9 +77,8 @@
         </>
       )}
 
-      <Button variant="ghost" size="sm">
-        <Settings className="w-4 h-4" />
->>>>>>> 24ac868a
+      <Button variant="ghost" size="sm" className="p-1 sm:p-2">
+        <Settings className="w-3 sm:w-4 h-3 sm:h-4" />
       </Button>
 
       <Button variant="ghost" size="sm" className="p-1 sm:p-2">
