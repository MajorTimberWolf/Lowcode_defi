"use client"

import type React from "react"
import { useState, useCallback, useRef, useEffect } from "react"
import {
  ReactFlow,
  type Node,
  type Edge,
  addEdge,
  useNodesState,
  useEdgesState,
  type Connection,
  ReactFlowProvider,
  Controls,
  Background,
  MiniMap,
  Panel,
  type NodeTypes,
  ConnectionMode,
} from "@xyflow/react"
import "@xyflow/react/dist/style.css"

import { ComponentPalette } from "./component-palette"
import { NodeConfigPanel } from "./node-config-panel"
import { FlowToolbar } from "./flow-toolbar"
import { CustomNodes } from "./custom-nodes"
import { Button } from "@/components/ui/button"
import { Save, Play, Zap, Trash2, Menu, X } from "lucide-react"
import { getTemplateById } from "@/lib/templates"
import { OneInchCodeGenerator, type CodeGenerationResult as OneInchCodeResult } from "@/lib/oneinch-code-generator"
import { CodePreviewModal } from "./code-preview-modal"
import { GitHubPublishModal } from "./github-publish-modal"
import { LiveDashboardPreview } from "./live-dashboard-preview"
import { EmbeddedPreviewPanel } from "./embedded-preview-panel"
import { FunctionalPreviewPanel } from "./functional-preview-panel"
import { RealTestnetPreview } from "./real-testnet-preview"
import { AIChatbotPanel } from "./ai-chatbot-panel"
import { executionClient } from "@/lib/execution-client"
import { workflowExecutionClient, type ExecutionStatus, type WorkflowDefinition } from "@/lib/workflow-execution-client"
import { workflowCodeGenerator, type CodeGenerationResult } from "@/lib/workflow-code-generator"
import { useIsMobile } from "@/hooks/use-mobile"

const nodeTypes: NodeTypes = CustomNodes

interface FlowCanvasProps {
  projectId: string
}

const initialNodes: Node[] = [
  {
    id: "demo-token-1",
    type: "erc20Token",
    position: { x: 100, y: 100 },
    data: {
      label: "Demo Token",
      config: {
        name: "DemoToken",
        symbol: "DEMO",
        totalSupply: "1000000",
        decimals: "18",
      },
    },
  },
  {
    id: "demo-dashboard-1",
    type: "dashboard",
    position: { x: 400, y: 100 },
    data: {
      label: "Token Dashboard",
      config: {
        title: "Token Dashboard",
        components: ["header", "charts", "tables"],
      },
    },
  },
]

const initialEdges: Edge[] = []

export function FlowCanvas({ projectId }: FlowCanvasProps) {
  const [nodes, setNodes, onNodesChange] = useNodesState(initialNodes)
  const [edges, setEdges, onEdgesChange] = useEdgesState(initialEdges)
  const [selectedNode, setSelectedNode] = useState<Node | null>(null)
  const [saving, setSaving] = useState(false)
  const [generating, setGenerating] = useState(false)
  const [templateLoaded, setTemplateLoaded] = useState(false)
  const [codeResult, setCodeResult] = useState<CodeGenerationResult | OneInchCodeResult | null>(null)
  const [showCodeModal, setShowCodeModal] = useState(false)
  const [showGitHubModal, setShowGitHubModal] = useState(false)
  const [autoConnect, setAutoConnect] = useState(true)
  
  // Mobile responsiveness
  const isMobile = useIsMobile()
  const [showMobilePalette, setShowMobilePalette] = useState(false)

  // Add validation and direct deploy function
  const deployToGitHub = async () => {
    if (!codeResult) {
      // Generate code first if not available
      await generateCode()
    }
    if (codeResult) {
      setShowGitHubModal(true)
    } else {
      console.error('Failed to generate code for GitHub deployment')
      // You can add a toast notification here
    }
  }
  const [showLivePreviewModal, setShowLivePreviewModal] = useState(false)
  const [showEmbeddedPreview, setShowEmbeddedPreview] = useState(false)
  const [previewMode, setPreviewMode] = useState<'static' | 'functional' | 'testnet'>('testnet')
  const reactFlowWrapper = useRef<HTMLDivElement>(null)
  const [reactFlowInstance, setReactFlowInstance] = useState<any>(null)
  
  // Execution engine state
  const [executing, setExecuting] = useState(false)
  const [executionStatus, setExecutionStatus] = useState<string>("")
  const [executionResult, setExecutionResult] = useState<any>(null)
  const [executionError, setExecutionError] = useState<string | null>(null)
  
  // AI Chatbot state
  const [isChatbotOpen, setIsChatbotOpen] = useState(false)
  
  // Workflow execution state
  const [workflowExecutionStatus, setWorkflowExecutionStatus] = useState<ExecutionStatus | null>(null)
  const [nodeExecutionStatuses, setNodeExecutionStatuses] = useState<Record<string, any>>({})

  // Handle workflow generation from AI chatbot
  const handleWorkflowGenerated = useCallback((workflow: any) => {
    console.log('Workflow generated:', workflow)
    // Store the workflow for potential approval
  }, [])

  // Handle workflow approval and canvas generation
  const handleWorkflowApproved = useCallback((workflow: any) => {
    console.log('Workflow approved:', workflow)
    
    // Convert workflow to canvas nodes and edges
    const newNodes: Node[] = []
    const newEdges: Edge[] = []
    
    if (workflow.nodes && Array.isArray(workflow.nodes)) {
      workflow.nodes.forEach((node: any, index: number) => {
        const nodeId = `${node.type}-${index + 1}`
        newNodes.push({
          id: nodeId,
          type: node.type,
          position: { 
            x: 150 + (index % 3) * 250, 
            y: 100 + Math.floor(index / 3) * 150 
          },
          data: {
            label: node.label || node.type,
            config: node.config || {}
          }
        })
        
        // Create edges between consecutive nodes
        if (index > 0) {
          const prevNodeId = `${workflow.nodes[index - 1].type}-${index}`
          newEdges.push({
            id: `${prevNodeId}-${nodeId}`,
            source: prevNodeId,
            target: nodeId
          })
        }
      })
    }
    
    // Clear existing nodes and set new ones
    setNodes(newNodes)
    setEdges(newEdges)
    
    // Close chatbot after successful generation
    setIsChatbotOpen(false)
  }, [setNodes, setEdges])

  // Execute workflow on backend
  const executeWorkflow = useCallback(async () => {
    if (nodes.length === 0) {
      console.warn('No nodes to execute')
      return
    }

    setExecuting(true)
    setExecutionError(null)
    setExecutionStatus("Preparing workflow execution...")

    try {
      // Convert React Flow nodes to workflow definition
      const workflowDefinition: WorkflowDefinition = {
        id: `workflow-${Date.now()}`,
        name: `Canvas Workflow`,
        description: 'Workflow generated from canvas',
        nodes: nodes.map(node => ({
          id: node.id,
          type: node.type || 'unknown',
          position: node.position,
          data: {
            label: typeof node.data?.label === 'string' ? node.data.label : (node.type || 'Node'),
            config: node.data?.config || {}
          }
        })),
        edges: edges.map(edge => ({
          id: edge.id,
          source: edge.source,
          target: edge.target,
          ...(edge.sourceHandle && { sourceHandle: edge.sourceHandle }),
          ...(edge.targetHandle && { targetHandle: edge.targetHandle })
        }))
      }

      // Validate workflow
      const validation = workflowExecutionClient.validateWorkflow(workflowDefinition)
      if (!validation.valid) {
        throw new Error(`Workflow validation failed: ${validation.errors.join(', ')}`)
      }

      setExecutionStatus("Starting workflow execution...")
      
      // Execute workflow
      const { executionId } = await workflowExecutionClient.executeWorkflow(workflowDefinition)
      setExecutionStatus(`Execution started: ${executionId}`)

      // Monitor execution progress
      for await (const status of workflowExecutionClient.monitorExecution(executionId)) {
        console.log('Execution status update:', status)
        setWorkflowExecutionStatus(status)
        setNodeExecutionStatuses(status.steps || {})
        
        if (status.status === 'completed') {
          setExecutionStatus("Workflow completed successfully!")
          setExecutionResult(status)
          
          // Automatically generate code after successful execution
          try {
            setExecutionStatus("Generating application code...")
            const codeResult = await workflowCodeGenerator.generateApplicationFromWorkflow(
              status,
              `${workflowDefinition.name} Application`
            )
            setCodeResult(codeResult)
            setExecutionStatus("Code generation completed!")
          } catch (codeError) {
            console.error('Code generation failed:', codeError)
            setExecutionStatus("Workflow completed (code generation failed)")
          }
          
          break
        } else if (status.status === 'failed') {
          setExecutionError(status.error || 'Workflow execution failed')
          setExecutionStatus("Workflow execution failed")
          break
        } else {
          const statusText = status.status || 'running'
          setExecutionStatus(`Workflow ${statusText}...`)
        }
      }

    } catch (error) {
      console.error('Workflow execution error:', error)
      setExecutionError(error instanceof Error ? error.message : 'Unknown error')
      setExecutionStatus("Execution failed")
    } finally {
      setExecuting(false)
    }
  }, [nodes, edges])

  // Load template data if project is created from template
  useEffect(() => {
    const loadTemplateFlow = () => {
      // Check if this is a template-based project
      if (projectId.startsWith('template-') && !templateLoaded) {
        // Extract template ID from project ID
        let templateId = projectId.replace('template-', '')
        
        console.log('🎯 Loading template:', templateId, 'from projectId:', projectId)
        
        const template = getTemplateById(templateId)
        if (template) {
          console.log('✅ Template found:', template.name)
          console.log('📊 Loading nodes:', template.nodes.length)
          console.log('🔗 Loading edges:', template.edges.length)
          
          // Load the complete template flow
          setNodes(template.nodes)
          setEdges(template.edges) 
          setTemplateLoaded(true)
          
          // Optional: Focus on the flow after loading
          setTimeout(() => {
            if (reactFlowInstance) {
              reactFlowInstance.fitView({ padding: 0.1 })
            }
          }, 100)
        } else {
          console.warn('❌ Template not found:', templateId)
        }
      }
    }

    loadTemplateFlow()
  }, [projectId, setNodes, setEdges, templateLoaded, reactFlowInstance])

  // Reset template loaded state when projectId changes
  useEffect(() => {
    setTemplateLoaded(false)
    
    // Clear template inputs if switching to a non-template project
    if (!projectId.startsWith('template-')) {
      window.templateInputs = {}
      console.log('🧹 Cleared template inputs for non-template project')
    }
  }, [projectId])

  const onConnect = useCallback((params: Connection) => setEdges((eds) => addEdge(params, eds)), [setEdges])

  // Auto-connection logic for newly dropped nodes
  const createAutoConnections = useCallback((newNode: Node, existingNodes: Node[]) => {
    const connections: Edge[] = []
    
    // Define logical connection patterns
    const connectionRules: Record<string, { canConnectTo: string[], canConnectFrom: string[] }> = {
      // Infrastructure nodes
      walletConnector: {
        canConnectTo: ["tokenSelector", "tokenInput", "chainSelector", "oneInchQuote", "oneInchSwap"],
        canConnectFrom: []
      },
      chainSelector: {
        canConnectTo: ["tokenSelector", "oneInchSwap", "oneInchQuote", "fusionPlus", "fusionMonadBridge"],
        canConnectFrom: ["walletConnector"]
      },
      
      // Input nodes
      tokenSelector: {
        canConnectTo: ["oneInchQuote", "oneInchSwap", "fusionPlus", "fusionMonadBridge", "portfolioAPI"],
        canConnectFrom: ["walletConnector", "chainSelector"]
      },
      tokenInput: {
        canConnectTo: ["oneInchQuote", "slippageControl"],
        canConnectFrom: ["walletConnector"]
      },
      slippageControl: {
        canConnectTo: ["oneInchSwap"],
        canConnectFrom: ["tokenInput", "oneInchQuote"]
      },
      
      // DeFi execution nodes
      oneInchQuote: {
        canConnectTo: ["priceImpactCalculator", "oneInchSwap", "fusionPlus", "slippageControl"],
        canConnectFrom: ["walletConnector", "tokenSelector", "tokenInput", "chainSelector"]
      },
      oneInchSwap: {
        canConnectTo: ["limitOrder", "portfolioAPI", "transactionMonitor", "swapInterface"],
        canConnectFrom: ["oneInchQuote", "priceImpactCalculator", "slippageControl", "chainSelector", "tokenSelector"]
      },
      fusionPlus: {
        canConnectTo: ["limitOrder", "transactionMonitor"],
        canConnectFrom: ["oneInchQuote", "tokenSelector", "chainSelector"]
      },
      fusionMonadBridge: {
        canConnectTo: ["transactionMonitor", "portfolioAPI"],
        canConnectFrom: ["tokenSelector", "chainSelector"]
      },
      
      // Advanced DeFi nodes
      priceImpactCalculator: {
        canConnectTo: ["oneInchSwap"],
        canConnectFrom: ["oneInchQuote"]
      },
      limitOrder: {
        canConnectTo: ["transactionMonitor"],
        canConnectFrom: ["oneInchSwap", "fusionPlus"]
      },
      
      // API and monitoring nodes
      portfolioAPI: {
        canConnectTo: ["defiDashboard", "dashboard"],
        canConnectFrom: ["oneInchSwap", "tokenSelector", "fusionMonadBridge"]
      },
      transactionMonitor: {
        canConnectTo: ["defiDashboard", "dashboard"],
        canConnectFrom: ["oneInchSwap", "limitOrder", "fusionPlus", "fusionMonadBridge"]
      },
      
      // UI nodes
      swapInterface: {
        canConnectTo: [],
        canConnectFrom: ["oneInchSwap"]
      },
      defiDashboard: {
        canConnectTo: [],
        canConnectFrom: ["portfolioAPI", "transactionMonitor"]
      },
      dashboard: {
        canConnectTo: [],
        canConnectFrom: ["portfolioAPI", "transactionMonitor", "oneInchSwap"]
      }
    }

    const newNodeType = newNode.type
    const rules = connectionRules[newNodeType!]
    
    if (!rules) return connections

    // Find best connection candidates
    const candidatesForInput = existingNodes.filter(node => 
      rules.canConnectFrom.includes(node.type!) && 
      !edges.some(edge => edge.source === node.id && edge.target === newNode.id)
    )
    
    const candidatesForOutput = existingNodes.filter(node => 
      rules.canConnectTo.includes(node.type!) && 
      !edges.some(edge => edge.source === newNode.id && edge.target === node.id)
    )

    // Create input connections (nodes that should connect TO this new node)
    if (candidatesForInput.length > 0) {
      // Find the most recent or closest node
      const bestInputCandidate = candidatesForInput.reduce((best, current) => {
        const bestDistance = Math.abs(best.position.x - newNode.position.x) + Math.abs(best.position.y - newNode.position.y)
        const currentDistance = Math.abs(current.position.x - newNode.position.x) + Math.abs(current.position.y - newNode.position.y)
        return currentDistance < bestDistance ? current : best
      })

      connections.push({
        id: `e-${bestInputCandidate.id}-${newNode.id}`,
        source: bestInputCandidate.id,
        target: newNode.id,
        type: "default"
      })
    }

    // Create output connections (nodes this new node should connect TO)
    if (candidatesForOutput.length > 0) {
      // For output connections, prioritize certain types
      const priorityOrder = ["oneInchSwap", "fusionPlus", "fusionMonadBridge", "defiDashboard", "dashboard", "swapInterface"]
      
      let bestOutputCandidate = candidatesForOutput[0]
      for (const priorityType of priorityOrder) {
        const priorityCandidate = candidatesForOutput.find(node => node.type === priorityType)
        if (priorityCandidate) {
          bestOutputCandidate = priorityCandidate
          break
        }
      }

      connections.push({
        id: `e-${newNode.id}-${bestOutputCandidate.id}`,
        source: newNode.id,
        target: bestOutputCandidate.id,
        type: "default"
      })
    }

    return connections
  }, [edges])

  // Handle node deletion with keyboard
  const onNodesDelete = useCallback((deletedNodes: Node[]) => {
    // Close config panel if deleted node was selected
    const deletedNodeIds = deletedNodes.map(node => node.id)
    if (selectedNode && deletedNodeIds.includes(selectedNode.id)) {
      setSelectedNode(null)
    }
  }, [selectedNode])

  // Handle keyboard events for deletion
  const onKeyDown = useCallback((event: KeyboardEvent) => {
    if ((event.key === 'Delete' || event.key === 'Backspace') && selectedNode) {
      event.preventDefault()
      setNodes((nodes) => nodes.filter((node) => node.id !== selectedNode.id))
      setEdges((edges) => edges.filter((edge) => 
        edge.source !== selectedNode.id && edge.target !== selectedNode.id
      ))
      setSelectedNode(null)
    }
  }, [selectedNode, setNodes, setEdges])

  // Add keyboard event listener
  useEffect(() => {
    document.addEventListener('keydown', onKeyDown)
    return () => document.removeEventListener('keydown', onKeyDown)
  }, [onKeyDown])

  const onDragOver = useCallback((event: React.DragEvent) => {
    event.preventDefault()
    event.dataTransfer.dropEffect = "move"
  }, [])

  const onDrop = useCallback(
    (event: React.DragEvent) => {
      event.preventDefault()

      const type = event.dataTransfer.getData("application/reactflow")
      if (typeof type === "undefined" || !type) {
        return
      }

      const position = reactFlowInstance?.screenToFlowPosition({
        x: event.clientX,
        y: event.clientY,
      })

      const newNode: Node = {
        id: `${type}-${Date.now()}`,
        type,
        position,
        data: {
          label: type.charAt(0).toUpperCase() + type.slice(1),
          config: getDefaultConfig(type),
        },
      }

      // Add the new node
      setNodes((nds) => {
        const updatedNodes = nds.concat(newNode)
        
        // Create auto-connections if enabled and there are existing nodes
        if (autoConnect && nds.length > 0) {
          const autoConnections = createAutoConnections(newNode, nds)
          if (autoConnections.length > 0) {
            // Add connections after a small delay to ensure node is added first
            setTimeout(() => {
              setEdges((eds) => [...eds, ...autoConnections])
            }, 100)
          }
        }
        
        return updatedNodes
      })
    },
    [reactFlowInstance, setNodes, setEdges, createAutoConnections, autoConnect],
  )

  const getDefaultConfig = (type: string) => {
    switch (type) {
      // 1inch and Trading Nodes
      case "oneInchSwap":
        return {
          apiKey: "",
          enableMEVProtection: true,
          useFusion: false,
          gasOptimization: "balanced"
        }
      case "oneInchQuote":
        return {
          apiKey: "",
          slippage: 1,
          includeGas: true,
          includeProtocols: true,
          enablePathfinder: true,
          gasOptimization: "balanced"
        }
      case "fusionPlus":
        return {
          api_key: "",
          supported_chains: ["1", "137"],
          default_bridge_pairs: [
            { 
              from: { chain: "1", token: "0xEeeeeEeeeEeEeeEeEeEeeEEEeeeeEeeeeeeeEEeE", symbol: "ETH" },
              to: { chain: "137", token: "0x7ceB23fD6bC0adD59E62ac25578270cFf1b9f619", symbol: "WETH" },
              label: "ETH → Polygon WETH"
            }
          ],
          enable_mev_protection: true,
          enable_gasless: true,
          default_timeout: 30,
          ui_config: {
            theme: "modern",
            showBridgeStatus: true,
            showEstimatedTime: true,
            showFees: true,
            enableChainSelector: true,
            showAdvancedOptions: false
          },
          rate_limits: {
            requests_per_minute: 30,
            requests_per_hour: 500,
            enable_caching: true,
            cache_duration: 300
          }
        }
      case "orderType":
        return {
          orderType: "limit",
          supportedTypes: ["limit", "stop-loss", "trailing-stop", "p2p-swap"],
          allowMultipleOrders: true
        }
      case "priceTrigger":
        return {
          triggerPrice: "3000",
          triggerType: "above",
          percentageChange: "5",
          useMarketPrice: false
        }

      // Chain and Bridge Nodes
      case "chainSelector":
        return {
          supported_chains: ["1", "137"],
          default_chain: "1",
          enable_testnet: false,
          ui_config: {
            theme: "modern",
            showChainLogos: true,
            showNetworkStatus: true,
            enableQuickSwitch: true,
            showGasPrice: false
          },
          rpc_endpoints: {}
        }
      case "sourceChain":
        return {
          chain: "ethereum",
          supportedChains: ["ethereum", "polygon", "bnb", "arbitrum", "optimism"]
        }
      case "destinationChain":
        return {
          chain: "polygon",
          supportedChains: ["ethereum", "polygon", "bnb", "arbitrum", "optimism", "solana"]
        }

      // DeFi Core Nodes
      case "tokenSelector":
        return {
          defaultFromToken: "ETH",
          defaultToToken: "USDC",
          enabledTokens: ["ETH", "USDC", "WBTC", "USDT", "DAI", "1INCH"],
          includeMetadata: true,
          priceSource: "1inch"
        }
      case "priceImpactCalculator":
        return {
          warningThreshold: 3,
          maxImpactThreshold: 15,
          includeSlippage: true,
          detailedAnalysis: true
        }
      case "transactionMonitor":
        return {
          confirmationsRequired: 1,
          timeoutMinutes: 30,
          enableAlerts: true,
          includeGasTracking: true,
          enableMEVDetection: true
        }
      case "tokenInput":
        return {
          fromToken: "ETH",
          toToken: "USDC",
          amount: "1.0",
          supportedTokens: ["ETH", "USDC", "USDT", "DAI", "WBTC", "1INCH"]
        }
      case "slippageControl":
        return {
          slippage: 1.0,
          minSlippage: 0.1,
          maxSlippage: 5.0,
          autoSlippage: true
        }
      case "transactionStatus":
        return {
          showPendingState: true,
          enableNotifications: true,
          trackGasUsed: true
        }

      // Yield and Farming Nodes
      case "yieldOptimizer":
        return {
          optimizationStrategy: "highest-apy",
          riskTolerance: "medium",
          autoCompound: true,
          rebalanceThreshold: 0.5
        }
      case "portfolioTracker":
        return {
          trackStakedAssets: true,
          showEarnedRewards: true,
          calculateTotalValue: true,
          enablePnLTracking: true
        }

      // Governance Nodes
      case "governanceResults":
        return {
          showVotingResults: true,
          enableAutoExecution: true,
          trackProposalStatus: true,
          notifyOnExecution: true
        }

      // Existing nodes
      case "erc20Token":
        return {
          name: "MyToken",
          symbol: "MTK",
          totalSupply: "1000000",
          decimals: "18",
        }
      case "governance":
        return {
          votingDelay: "1",
          votingPeriod: "7",
          proposalThreshold: "1000",
        }
      case "dashboard":
        return {
          title: "Dashboard",
          components: ["header", "sidebar", "main"],
        }
      case "apiEndpoint":
        return {
          method: "GET",
          path: "/api/data",
          authentication: false,
        }
      case "aiAgent":
        return {
          type: "decision-making",
          model: "gpt-3.5-turbo",
          prompt: "You are a helpful assistant",
        }
      // Legacy DeFi node defaults
      case "uniswapV3Router":
        return {
          routerAddress: "0xE592427A0AEce92De3Edee1F18E0157C05861564",
          network: "ethereum",
          slippageTolerance: "0.5",
          deadline: "20"
        }
      case "chainlinkOracle":
        return {
          priceFeedAddresses: {
            "ETH/USD": "0x5f4eC3Df9cbd43714FE2740f5E3616155c5b8419",
            "USDC/USD": "0x8fFfFfd4AfB6115b954Bd326cbe7B4BA576818f6"
          },
          updateInterval: "30"
        }
      case "swapInterface":
        return {
          title: "Token Swap",
          defaultTokens: ["ETH", "USDC", "USDT", "DAI"],
          showAdvancedSettings: true,
          theme: "modern"
        }
      case "walletConnector":
        return {
          supportedWallets: ["MetaMask", "WalletConnect", "Coinbase Wallet"],
          autoConnect: true,
          networkChainId: "1"
        }
      case "swapInterface":
        return {
          title: "DEX Aggregator Swap",
          showAdvancedSettings: true,
          theme: "modern",
          enablePriceChart: true,
          showPriceImpact: true,
          enableTransactionHistory: true
        }
      case "fusionSwap":
        return {
          apiKey: "",
          enableGaslessSwaps: true,
          auctionDuration: "auto",
          enableMEVProtection: true
        }
      case "limitOrder":
        return {
          apiKey: "",
          orderType: "limit",
          enableAdvancedStrategies: true
        }
      case "portfolioAPI":
        return {
          apiKey: "",
          trackHistory: true,
          enableAnalytics: true
        }
      case "defiDashboard":
        return {
          title: "1inch-Powered DeFi Suite",
          enableMultiSwap: true,
          showPortfolio: true,
          enableLimitOrders: true,
          showAnalytics: true,
          theme: "1inch-branded"
        }
      case "transactionHistory":
        return {
          maxTransactions: "50",
          showPendingTx: true,
          enableFiltering: true
        }
      case "swapAPI":
        return {
          endpoints: ["/api/swap/quote", "/api/swap/execute", "/api/tokens/list", "/api/user/history"],
          rateLimit: "100",
          authentication: false
        }
      case "tokenDataService":
        return {
          dataProviders: ["CoinGecko", "CoinMarketCap"],
          cacheDuration: "300",
          supportedNetworks: ["ethereum", "polygon", "arbitrum"]
        }
      default:
        return {}
    }
  }

  const onNodeClick = useCallback((_event: React.MouseEvent, node: Node) => {
    setSelectedNode(node)
  }, [])

  const onPaneClick = useCallback(() => {
    setSelectedNode(null)
  }, [])

  const updateNodeConfig = useCallback(
    (nodeId: string, config: any) => {
      setNodes((nds) => nds.map((node) => (node.id === nodeId ? { ...node, data: { ...node.data, config } } : node)))
    },
    [setNodes],
  )

  const saveFlow = async () => {
    setSaving(true)
    // Simulate saving delay
    await new Promise((resolve) => setTimeout(resolve, 1000))
    console.log("Flow saved:", { projectId, nodes, edges })
    setSaving(false)
  }

  const generateCode = async () => {
    setGenerating(true)
    try {
      const projectName = isTemplateProject ? "My1inchDeFiSuite" : "MyDeFiApp"
      
      if (isTemplateProject) {
        // Use 1inch code generator for template projects
        const result = OneInchCodeGenerator.generateFromWorkflow(
          nodes, 
          edges, 
          projectName,
          { 
            network: "Ethereum",
            hackathonMode: true,
            oneInchApiKey: "template-mode-no-key-needed"
          }
        )
        setCodeResult(result)
      } else {
        // For custom workflows with new nodes, check if there's execution data
        if (workflowExecutionStatus && workflowExecutionStatus.status === 'completed') {
          // Use workflow code generator for executed workflows
          const result = await workflowCodeGenerator.generateApplicationFromWorkflow(
            workflowExecutionStatus,
            projectName
          )
          setCodeResult(result)
        } else {
          // For unexecuted workflows, generate based on node configuration
          const result = await workflowCodeGenerator.generateFromNodes(
            nodes,
            edges,
            projectName,
            {
              framework: "Next.js 14",
              generateAPI: true,
              generateUI: true,
              generateTests: false
            }
          )
          setCodeResult(result)
        }
      }
      
      setShowCodeModal(true)
      
    } catch (error) {
      console.error("Error generating code:", error)
      alert("❌ Error generating code. Please check the console for details.")
    }
    setGenerating(false)
  }

  const executeFlow = async () => {
    setExecuting(true)
    setExecutionStatus("Starting execution...")
    setExecutionError(null)
    setExecutionResult(null)

    try {
      // Get template inputs from the project configuration
      const templateInputs = window.templateInputs || {} // You need to pass this from template selector
      
      // Log template inputs for debugging
      if (projectId.startsWith('template-')) {
        console.log('🎯 Template inputs for project:', projectId, templateInputs)
        
        // Validate template inputs
        if (!validateTemplateInputs(templateInputs, projectId)) {
          setExecutionError('Missing required template inputs. Please check the console for details.')
          return
        }
      }
      
      // Convert React Flow nodes/edges to workflow definition
      const workflow: WorkflowDefinition = {
        id: `workflow-${projectId}-${Date.now()}`,
        name: `Flow Execution - ${projectId}`,
        description: "Executing DeFi workflow from visual canvas",
        nodes: nodes.map(node => {
          // Prepare config for backend
          const backendConfig: any = node.data?.config ? { ...node.data.config } : {}
          
          // For 1inch nodes, inject the API key from template inputs
          if (node.type === "oneInchSwap" || node.type === "oneInchQuote" || node.type === "portfolioAPI") {
            if (templateInputs.oneInchApiKey) {
              backendConfig.api_key = templateInputs.oneInchApiKey
              backendConfig.oneinch_api_key = templateInputs.oneInchApiKey
              console.log(`🔑 Injected API key for ${node.type} node:`, templateInputs.oneInchApiKey ? 'Present' : 'Missing')
            }
            // Convert frontend apiKey to backend api_key
            if (backendConfig.apiKey) {
              backendConfig.api_key = backendConfig.apiKey
            }
          }
          
          // For template execution, ensure we pass the required fields
          if (projectId.startsWith('template-')) {
            // For oneInchQuote, provide default values if missing
            if (node.type === "oneInchQuote") {
              backendConfig.from_token = backendConfig.from_token || "0xEeeeeEeeeEeEeeEeEeEeeEEEeeeeEeeeeeeeEEeE"
              backendConfig.to_token = backendConfig.to_token || "0xA0b86991c6218b36c1d19D4a2e9Eb0cE3606eB48"
              backendConfig.amount = backendConfig.amount || "1000000000000000000"
              backendConfig.chain_id = backendConfig.chain_id || "1"
            }
          }

          // Convert camelCase to snake_case for wallet connector nodes
          if (node.type === 'walletConnector') {
            if (backendConfig.walletAddress) {
              backendConfig.wallet_address = backendConfig.walletAddress
            }
            if (backendConfig.walletProvider) {
              backendConfig.wallet_provider = backendConfig.walletProvider
            }
            if (backendConfig.supportedWallets) {
              backendConfig.supported_wallets = backendConfig.supportedWallets
            }
            if (backendConfig.supportedNetworks) {
              backendConfig.supported_networks = backendConfig.supportedNetworks
            }
            if (backendConfig.defaultNetwork) {
              backendConfig.default_network = backendConfig.defaultNetwork
            }
            if (backendConfig.autoConnect !== undefined) {
              backendConfig.auto_connect = backendConfig.autoConnect
            }
            if (backendConfig.showBalance !== undefined) {
              backendConfig.show_balance = backendConfig.showBalance
            }
            if (backendConfig.showNetworkSwitcher !== undefined) {
              backendConfig.show_network_switcher = backendConfig.showNetworkSwitcher
            }
          }

          // Convert camelCase to snake_case for transaction monitor nodes
          if (node.type === 'transactionMonitor') {
            if (backendConfig.transactionHash) {
              backendConfig.transaction_hash = backendConfig.transactionHash
            }
            if (backendConfig.transactionData) {
              backendConfig.transaction_data = backendConfig.transactionData
            }
            if (backendConfig.confirmationsRequired !== undefined) {
              backendConfig.confirmations_required = backendConfig.confirmationsRequired
            }
            if (backendConfig.timeoutMinutes !== undefined) {
              backendConfig.timeout_minutes = backendConfig.timeoutMinutes
            }
          }

          // Convert camelCase to snake_case for transaction status nodes
          if (node.type === 'transactionStatus') {
            if (backendConfig.transactionHash) {
              backendConfig.transaction_hash = backendConfig.transactionHash
            }
            if (backendConfig.includeReceipt !== undefined) {
              backendConfig.include_receipt = backendConfig.includeReceipt
            }
            if (backendConfig.waitForConfirmations !== undefined) {
              backendConfig.wait_for_confirmations = backendConfig.waitForConfirmations
            }
          }
          
          // Add template mode flag for execution
          if (projectId.startsWith('template-')) {
            backendConfig.template_creation_mode = true
          }

          // FOR ALL TOKEN SELECTOR NODES, ALSO ADD:
          if (node.type === 'tokenSelector') {
            backendConfig.template_creation_mode = true
            
            // Convert camelCase token fields to snake_case for backend
            if (backendConfig.fromToken) {
              backendConfig.from_token = backendConfig.fromToken
            }
            if (backendConfig.toToken) {
              backendConfig.to_token = backendConfig.toToken
            }
            if (backendConfig.chainId) {
              backendConfig.chain_id = backendConfig.chainId
            }
            if (backendConfig.networkChainId) {
              backendConfig.chain_id = backendConfig.networkChainId
            }
            if (backendConfig.defaultTokens) {
              backendConfig.default_tokens = backendConfig.defaultTokens
            }
            if (backendConfig.enabledTokens) {
              backendConfig.enabled_tokens = backendConfig.enabledTokens
            }
            if (backendConfig.defaultFromToken) {
              backendConfig.default_from_token = backendConfig.defaultFromToken
            }
            if (backendConfig.defaultToToken) {
              backendConfig.default_to_token = backendConfig.defaultToToken
            }
            if (backendConfig.allowCustomTokens !== undefined) {
              backendConfig.allow_custom_tokens = backendConfig.allowCustomTokens
            }
            if (backendConfig.showPopularTokens !== undefined) {
              backendConfig.show_popular_tokens = backendConfig.showPopularTokens
            }
            if (backendConfig.showBalances !== undefined) {
              backendConfig.show_balances = backendConfig.showBalances
            }
            if (backendConfig.priceSource) {
              backendConfig.price_source = backendConfig.priceSource
            }
            if (backendConfig.includeMetadata !== undefined) {
              backendConfig.include_metadata = backendConfig.includeMetadata
            }
          }

          return {
            id: node.id,
            type: node.type || 'default',
            position: node.position,
            data: {
              label: typeof node.data?.label === 'string' ? node.data.label : (node.type || 'Node'),
              config: backendConfig
            }
          }
        }),
        edges: edges.map(edge => ({
          id: edge.id,
          source: edge.source,
          target: edge.target,
          ...(edge.sourceHandle && { sourceHandle: edge.sourceHandle }),
          ...(edge.targetHandle && { targetHandle: edge.targetHandle })
        }))
      }

      console.log('🚀 Executing workflow with nodes:', workflow.nodes.length)
      console.log('📊 Node configurations:')
      workflow.nodes.forEach(node => {
        console.log(`  - ${node.id} (${node.type}):`, {
          hasApiKey: !!node.data.config.api_key || !!node.data.config.apiKey,
          configKeys: Object.keys(node.data.config)
        })
      })

      // Set up execution event listeners
      executionClient.on('execution.started', (data: any) => {
        setExecutionStatus(`Execution started: ${data.executionId}`)
        console.log('🚀 Execution started:', data)
      })

      executionClient.on('node.started', (data: any) => {
        setExecutionStatus(`Executing node: ${data.nodeId}`)
        console.log('⚡ Node started:', data)
      })

      executionClient.on('node.completed', (data: any) => {
        setExecutionStatus(`Node completed: ${data.nodeId}`)
        console.log('✅ Node completed:', data)
      })

      executionClient.on('execution.completed', (data: any) => {
        setExecutionStatus("Execution completed successfully!")
        setExecutionResult(data)
        console.log('🎉 Execution completed:', data)
      })

      executionClient.on('execution.failed', (data: any) => {
        setExecutionStatus("Execution failed")
        setExecutionError(data.error || 'Unknown error')
        console.error('❌ Execution failed:', data)
      })

      // Execute the workflow
      const executionId = await executionClient.executeWorkflow(workflow)
      console.log('📊 Workflow execution initiated:', executionId)

    } catch (error) {
      console.error('❌ Execution error:', error)
      setExecutionStatus("Execution failed")
      setExecutionError(error instanceof Error ? error.message : 'Unknown error')
    } finally {
      setExecuting(false)
    }
  }

  const isTemplateProject = projectId.startsWith('template-')
  
  // Helper function to validate template inputs
  const validateTemplateInputs = (inputs: Record<string, any>, projectId: string) => {
    if (!projectId.startsWith('template-')) return true
    
    const template = getTemplateById(projectId.replace('template-', ''))
    if (!template?.requiredInputs) return true
    
    const missingInputs = template.requiredInputs
      .filter(input => input.required && !inputs[input.key])
      .map(input => input.label)
    
    if (missingInputs.length > 0) {
      console.warn('⚠️ Missing required template inputs:', missingInputs)
      return false
    }
    
    return true
  }

  return (
<<<<<<< HEAD
    <div className="h-screen flex flex-col">
      {/* Mobile Component Palette Overlay */}
      {isMobile && showMobilePalette && (
        <div className="fixed inset-0 z-50 bg-black bg-opacity-50">
          <div className="h-full w-80 bg-white">
            <ComponentPalette />
            <div className="absolute top-4 right-4">
              <Button 
                variant="ghost" 
                size="sm" 
                onClick={() => setShowMobilePalette(false)}
              >
                <X className="w-4 h-4" />
              </Button>
            </div>
          </div>
        </div>
      )}
      
      <div className="flex flex-1 min-h-0">
        {/* Desktop Component Palette */}
        {!isMobile && <ComponentPalette />}
        
        <div className="flex-1 relative">
=======
    <div className="h-screen flex">
      <ComponentPalette />

      <div className="flex-1 relative flex">
        <div className={`${showEmbeddedPreview ? 'flex-1' : 'w-full'} relative`}>
>>>>>>> 24ac868a
          <ReactFlowProvider>
            <div className="h-full" ref={reactFlowWrapper}>
            <ReactFlow
              nodes={nodes}
              edges={edges}
              onNodesChange={onNodesChange}
              onEdgesChange={onEdgesChange}
              onConnect={onConnect}
              onInit={setReactFlowInstance}
              onDrop={onDrop}
              onDragOver={onDragOver}
              onNodeClick={onNodeClick}
              onPaneClick={onPaneClick}
              onNodesDelete={onNodesDelete}
              nodeTypes={nodeTypes}
              connectionMode={ConnectionMode.Loose}
              fitView
              className="bg-gray-50"
            >
              <Controls />
              <MiniMap />
              <Background gap={12} size={1} />

              <Panel position="top-left">
<<<<<<< HEAD
                {/* Mobile Menu Button */}
                {isMobile && (
                  <Button 
                    variant="outline" 
                    size="sm" 
                    onClick={() => setShowMobilePalette(true)}
                    className="mb-2"
                  >
                    <Menu className="w-4 h-4 mr-2" />
                    Components
                  </Button>
                )}
                
                <FlowToolbar 
                  projectId={projectId} 
                  autoConnect={autoConnect}
                  setAutoConnect={setAutoConnect}
=======
                <FlowToolbar 
                  projectId={projectId} 
                  showPreview={showEmbeddedPreview}
                  onTogglePreview={() => setShowEmbeddedPreview(!showEmbeddedPreview)}
                  previewMode={previewMode}
                  onPreviewModeChange={setPreviewMode}
>>>>>>> 24ac868a
                />
              </Panel>

              {/* Execution Status Panel */}
              <Panel position="bottom-left">
                {executing || executionStatus ? (
                  <div className="bg-white border border-gray-200 rounded-lg p-3 max-w-sm shadow-sm">
                    <div className="font-medium text-gray-800 mb-2">🚀 Execution Status</div>
                    <div className="text-sm text-gray-600 space-y-1">
                      <div>{executionStatus}</div>
                      {executionError && (
                        <div className="text-red-600 text-xs">Error: {executionError}</div>
                      )}
                      {executing && (
                        <div className="flex items-center gap-2 text-xs">
                          <div className="animate-spin rounded-full h-3 w-3 border-b-2 border-blue-600"></div>
                          Processing...
                        </div>
                      )}
                    </div>
                  </div>
                ) : (
                  <div className="bg-white border border-gray-200 rounded-lg p-2 sm:p-3 max-w-xs sm:max-w-sm shadow-sm">
                    <div className="text-xs text-gray-600 space-y-1">
                      <div className="font-medium text-gray-800 mb-2">💡 Quick Tips:</div>
                      <div className="hidden sm:block">• Use AI chatbot to generate workflows</div>
                      <div>• Click a node to select it</div>
                      <div className="hidden sm:block">• Press <kbd className="px-1 py-0.5 bg-gray-100 rounded text-xs">Delete</kbd> to delete nodes</div>
                      <div className="hidden sm:block">• Execute workflows to generate code</div>
                      <div className="sm:hidden">• Tap nodes to configure</div>
                    </div>
                  </div>
                )}
              </Panel>

              <Panel position="top-right">
                <div className="flex flex-col sm:flex-row gap-1 sm:gap-2">
                  {selectedNode && (
                    <Button 
                      onClick={() => {
                        setNodes((nodes) => nodes.filter((node) => node.id !== selectedNode.id))
                        setEdges((edges) => edges.filter((edge) => 
                          edge.source !== selectedNode.id && edge.target !== selectedNode.id
                        ))
                        setSelectedNode(null)
                      }}
                      size="sm"
                      variant="destructive"
                      title="Delete selected node (Delete key)"
                      className="text-xs"
                    >
                      <Trash2 className="w-3 sm:w-4 h-3 sm:h-4 mr-1 sm:mr-2" />
                      <span className="hidden sm:inline">Delete Node</span>
                      <span className="sm:hidden">Delete</span>
                    </Button>
                  )}
                  <Button onClick={saveFlow} disabled={saving} size="sm" className="text-xs">
                    <Save className="w-3 sm:w-4 h-3 sm:h-4 mr-1 sm:mr-2" />
                    <span className="hidden sm:inline">{saving ? "Saving..." : "Save"}</span>
                    <span className="sm:hidden">{saving ? "..." : "Save"}</span>
                  </Button>
                  <Button 
                    onClick={executeWorkflow}
                    disabled={executing || nodes.length === 0} 
                    size="sm"
                    className="bg-green-600 hover:bg-green-700 text-white text-xs"
                  >
                    <Zap className="w-3 sm:w-4 h-3 sm:h-4 mr-1 sm:mr-2" />
                    <span className="hidden sm:inline">{executing ? "Executing..." : "Execute Flow"}</span>
                    <span className="sm:hidden">{executing ? "..." : "Run"}</span>
                  </Button>
                  <Button 
                    onClick={isTemplateProject ? deployToGitHub : generateCode}
                    disabled={generating} 
                    size="sm"
                    className={`text-xs ${isTemplateProject ? "bg-blue-600 hover:bg-blue-700 text-white" : ""}`}
                  >
                    <Play className="w-3 sm:w-4 h-3 sm:h-4 mr-1 sm:mr-2" />
                    <span className="hidden sm:inline">{generating ? "Generating..." : isTemplateProject ? "Deploy to GitHub" : "Generate Code"}</span>
                    <span className="sm:hidden">{generating ? "..." : isTemplateProject ? "Deploy" : "Generate"}</span>
                  </Button>
                </div>
              </Panel>

              {/* Template Info Panel */}
              {isTemplateProject && templateLoaded && (
                <Panel position="bottom-left">
                  <div className="bg-gradient-to-r from-blue-50 to-purple-50 border border-blue-200 rounded-lg p-3 max-w-md">
                    <div className="flex items-center gap-2 mb-2">
                      <span className="text-lg">💱</span>
                      <span className="font-medium text-blue-900">Basic Swap Application Template</span>
                    </div>
                    <p className="text-sm text-blue-700">
                      This template includes a complete DEX with Uniswap integration, wallet connection, and responsive UI. 
                      Ready to deploy in minutes!
                    </p>
                  </div>
                </Panel>
              )}

              {/* Execution Status Panel */}
              {(executing || executionStatus || executionResult || executionError) && (
                <Panel position="bottom-right">
                  <div className="bg-white border border-gray-200 rounded-lg p-4 max-w-md shadow-lg">
                    <div className="flex items-center gap-2 mb-3">
                      <span className="text-lg">⚡</span>
                      <span className="font-medium text-gray-900">Execution Status</span>
                    </div>
                    
                    {executing && (
                      <div className="text-sm text-blue-600 mb-2">
                        {executionStatus}
                      </div>
                    )}
                    
                    {executionResult && (
                      <div className="text-sm text-green-600 mb-2">
                        ✅ {executionStatus}
                      </div>
                    )}
                    
                    {executionError && (
                      <div className="text-sm text-red-600 mb-2">
                        ❌ {executionError}
                      </div>
                    )}
                    
                    {executionResult && (
                      <details className="text-xs">
                        <summary className="cursor-pointer text-gray-600">View Results</summary>
                        <pre className="mt-2 p-2 bg-gray-50 rounded text-xs overflow-auto max-h-32">
                          {JSON.stringify(executionResult, null, 2)}
                        </pre>
                      </details>
                    )}
                  </div>
                </Panel>
              )}
            </ReactFlow>
            </div>
          </ReactFlowProvider>
        </div>

        {/* Embedded Preview Panel */}
        {previewMode === 'static' ? (
          <EmbeddedPreviewPanel
            nodes={nodes}
            edges={edges}
            projectName={isTemplateProject ? "My1inchDeFiSuite" : "MyDeFiApp"}
            isVisible={showEmbeddedPreview}
            onToggle={() => setShowEmbeddedPreview(!showEmbeddedPreview)}
            codeResult={codeResult}
          />
        ) : previewMode === 'functional' ? (
          <FunctionalPreviewPanel
            nodes={nodes}
            edges={edges}
            projectName={isTemplateProject ? "My1inchDeFiSuite" : "MyDeFiApp"}
            isVisible={showEmbeddedPreview}
            onToggle={() => setShowEmbeddedPreview(!showEmbeddedPreview)}
            codeResult={codeResult}
          />
        ) : (
          <RealTestnetPreview
            nodes={nodes}
            edges={edges}
            projectName={isTemplateProject ? "My1inchDeFiSuite" : "MyDeFiApp"}
            isVisible={showEmbeddedPreview}
            onToggle={() => setShowEmbeddedPreview(!showEmbeddedPreview)}
            codeResult={codeResult}
          />
        )}
      </div>
        
        {/* Node Configuration Panel */}
        {selectedNode && (
          <NodeConfigPanel
            node={selectedNode}
            onUpdateNode={(nodeId: string, config: any) => updateNodeConfig(nodeId, config)}
            onClose={() => setSelectedNode(null)}
          />
        )}
      </div>

      <CodePreviewModal
        isOpen={showCodeModal}
        onClose={() => setShowCodeModal(false)}
        codeResult={codeResult as OneInchCodeResult | null}
        projectName={isTemplateProject ? "My1inchDeFiSuite" : "MyDeFiApp"}
<<<<<<< HEAD
=======
        onPublishToGitHub={() => {
          setShowCodeModal(false)
          setShowGitHubModal(true)
        }}
        onLivePreview={() => {
          setShowCodeModal(false)
          setShowEmbeddedPreview(true)
        }}
>>>>>>> 24ac868a
      />

      <GitHubPublishModal
        isOpen={showGitHubModal}
        onClose={() => setShowGitHubModal(false)}
        codeResult={codeResult as OneInchCodeResult | null}                    // ✅ Correct prop
        projectName={isTemplateProject ? "My1inchDeFiSuite" : "MyDeFiApp"}
      />

      <LiveDashboardPreview
        isOpen={showLivePreviewModal}
        onClose={() => setShowLivePreviewModal(false)}
        codeResult={codeResult as any}
        projectName={isTemplateProject ? "My1inchDeFiSuite" : "MyDeFiApp"}
      />

      {/* AI Chatbot Panel */}
      <AIChatbotPanel
        isOpen={isChatbotOpen}
        onToggle={() => setIsChatbotOpen(!isChatbotOpen)}
        onWorkflowGenerated={handleWorkflowGenerated}
        onWorkflowApproved={handleWorkflowApproved}
      />
    </div>
  )
}<|MERGE_RESOLUTION|>--- conflicted
+++ resolved
@@ -1140,38 +1140,11 @@
   }
 
   return (
-<<<<<<< HEAD
-    <div className="h-screen flex flex-col">
-      {/* Mobile Component Palette Overlay */}
-      {isMobile && showMobilePalette && (
-        <div className="fixed inset-0 z-50 bg-black bg-opacity-50">
-          <div className="h-full w-80 bg-white">
-            <ComponentPalette />
-            <div className="absolute top-4 right-4">
-              <Button 
-                variant="ghost" 
-                size="sm" 
-                onClick={() => setShowMobilePalette(false)}
-              >
-                <X className="w-4 h-4" />
-              </Button>
-            </div>
-          </div>
-        </div>
-      )}
-      
-      <div className="flex flex-1 min-h-0">
-        {/* Desktop Component Palette */}
-        {!isMobile && <ComponentPalette />}
-        
-        <div className="flex-1 relative">
-=======
     <div className="h-screen flex">
       <ComponentPalette />
 
       <div className="flex-1 relative flex">
         <div className={`${showEmbeddedPreview ? 'flex-1' : 'w-full'} relative`}>
->>>>>>> 24ac868a
           <ReactFlowProvider>
             <div className="h-full" ref={reactFlowWrapper}>
             <ReactFlow
@@ -1196,32 +1169,12 @@
               <Background gap={12} size={1} />
 
               <Panel position="top-left">
-<<<<<<< HEAD
-                {/* Mobile Menu Button */}
-                {isMobile && (
-                  <Button 
-                    variant="outline" 
-                    size="sm" 
-                    onClick={() => setShowMobilePalette(true)}
-                    className="mb-2"
-                  >
-                    <Menu className="w-4 h-4 mr-2" />
-                    Components
-                  </Button>
-                )}
-                
-                <FlowToolbar 
-                  projectId={projectId} 
-                  autoConnect={autoConnect}
-                  setAutoConnect={setAutoConnect}
-=======
                 <FlowToolbar 
                   projectId={projectId} 
                   showPreview={showEmbeddedPreview}
                   onTogglePreview={() => setShowEmbeddedPreview(!showEmbeddedPreview)}
                   previewMode={previewMode}
                   onPreviewModeChange={setPreviewMode}
->>>>>>> 24ac868a
                 />
               </Panel>
 
@@ -1395,24 +1348,20 @@
           />
         )}
       </div>
-        
-        {/* Node Configuration Panel */}
-        {selectedNode && (
-          <NodeConfigPanel
-            node={selectedNode}
-            onUpdateNode={(nodeId: string, config: any) => updateNodeConfig(nodeId, config)}
-            onClose={() => setSelectedNode(null)}
-          />
-        )}
-      </div>
+
+      {selectedNode && (
+        <NodeConfigPanel
+          node={selectedNode}
+          onConfigChange={(config) => updateNodeConfig(selectedNode.id, config)}
+          onClose={() => setSelectedNode(null)}
+        />
+      )}
 
       <CodePreviewModal
         isOpen={showCodeModal}
         onClose={() => setShowCodeModal(false)}
         codeResult={codeResult as OneInchCodeResult | null}
         projectName={isTemplateProject ? "My1inchDeFiSuite" : "MyDeFiApp"}
-<<<<<<< HEAD
-=======
         onPublishToGitHub={() => {
           setShowCodeModal(false)
           setShowGitHubModal(true)
@@ -1421,7 +1370,6 @@
           setShowCodeModal(false)
           setShowEmbeddedPreview(true)
         }}
->>>>>>> 24ac868a
       />
 
       <GitHubPublishModal
